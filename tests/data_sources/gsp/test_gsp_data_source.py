<<<<<<< HEAD
import os
=======
from nowcasting_dataset.data_sources.gsp.pvlive import load_pv_gsp_raw_data_from_pvlive
from nowcasting_dataset.data_sources.gsp.eso import (
    get_gsp_metadata_from_eso,
    get_gsp_shape_from_eso,
)
from nowcasting_dataset.data_sources.gsp.gsp_data_source import GSPDataSource
import pandas as pd
import geopandas as gpd
>>>>>>> d45e82b3
from datetime import datetime

import nowcasting_dataset
from nowcasting_dataset.data_sources.gsp.gsp_data_source import GSPDataSource


def test_gsp_pv_data_source_init():
    local_path = os.path.dirname(nowcasting_dataset.__file__) + "/.."

    gsp = GSPDataSource(
        filename=f"{local_path}/tests/data/gsp/test.zarr",
        start_dt=datetime(2019, 1, 1),
        end_dt=datetime(2019, 1, 2),
        history_minutes=30,
        forecast_minutes=60,
        convert_to_numpy=True,
        image_size_pixels=64,
        meters_per_pixel=2000,
    )


def test_gsp_pv_data_source_get_locations_for_batch():
    local_path = os.path.dirname(nowcasting_dataset.__file__) + "/.."

    gsp = GSPDataSource(
        filename=f"{local_path}/tests/data/gsp/test.zarr",
        start_dt=datetime(2019, 1, 1),
        end_dt=datetime(2019, 1, 2),
        history_minutes=30,
        forecast_minutes=60,
        convert_to_numpy=True,
        image_size_pixels=64,
        meters_per_pixel=2000,
    )

    locations_x, locations_y = gsp.get_locations_for_batch(t0_datetimes=gsp.gsp_power.index[0:10])

    assert len(locations_x) == len(locations_y)


def test_gsp_pv_data_source_get_example():
    local_path = os.path.dirname(nowcasting_dataset.__file__) + "/.."

    gsp = GSPDataSource(
        filename=f"{local_path}/tests/data/gsp/test.zarr",
        start_dt=datetime(2019, 1, 1),
        end_dt=datetime(2019, 1, 2),
        history_minutes=30,
        forecast_minutes=60,
        convert_to_numpy=True,
        image_size_pixels=64,
        meters_per_pixel=2000,
    )

    x_locations, y_locations = gsp.get_locations_for_batch(t0_datetimes=gsp.gsp_power.index[0:10])
    l = gsp.get_example(
        t0_dt=gsp.gsp_power.index[0], x_meters_center=x_locations[0], y_meters_center=y_locations[0]
    )

    assert len(l["gsp_id"]) == len(l["gsp_yield"][0])
    assert len(l["gsp_x_coords"]) == len(l["gsp_y_coords"])
    assert len(l["gsp_x_coords"]) > 0


def test_gsp_pv_data_source_get_batch():
    local_path = os.path.dirname(nowcasting_dataset.__file__) + "/.."

    gsp = GSPDataSource(
        filename=f"{local_path}/tests/data/gsp/test.zarr",
        start_dt=datetime(2019, 1, 1),
        end_dt=datetime(2019, 1, 2),
        history_minutes=30,
        forecast_minutes=60,
        sample_period_minutes=30,
        convert_to_numpy=True,
        image_size_pixels=64,
        meters_per_pixel=2000,
    )

    batch_size = 10

    x_locations, y_locations = gsp.get_locations_for_batch(
        t0_datetimes=gsp.gsp_power.index[0:batch_size]
    )

    batch = gsp.get_batch(
        t0_datetimes=gsp.gsp_power.index[batch_size : 2 * batch_size],
        x_locations=x_locations[0:batch_size],
        y_locations=y_locations[0:batch_size],
    )

    assert len(batch) == batch_size
    assert len(batch[0]["gsp_yield"]) == 4
    assert len(batch[0]["gsp_id"]) == len(batch[0]["gsp_x_coords"])
    assert len(batch[1]["gsp_x_coords"]) == len(batch[1]["gsp_y_coords"])
<<<<<<< HEAD
    assert len(batch[2]["gsp_x_coords"]) > 0
=======
    assert len(batch[2]["gsp_x_coords"]) > 0


def test_get_gsp_metadata_from_eso():
    """
    Test to get the gsp metadata from eso. This should take ~1 second.
    @return:
    """
    metadata = get_gsp_metadata_from_eso()

    assert metadata["gsp_id"].is_unique == 1

    assert isinstance(metadata, pd.DataFrame)
    assert len(metadata) > 100
    assert "gnode_name" in metadata.columns
    assert "gnode_lat" in metadata.columns
    assert "gnode_lon" in metadata.columns


def test_get_pv_gsp_shape():
    """
    Test to get the gsp metadata from eso. This should take ~1 second.
    @return:
    """

    gsp_shapes = get_gsp_shape_from_eso()

    assert isinstance(gsp_shapes, gpd.GeoDataFrame)
    assert "RegionID" in gsp_shapes.columns
    assert "RegionName" in gsp_shapes.columns
    assert "geometry" in gsp_shapes.columns


def test_load_gsp_raw_data_from_pvlive_one_gsp_one_day():
    """
    Test that one gsp system data can be loaded, just for one day
    """

    start = datetime(2019, 1, 1, tzinfo=pytz.utc)
    end = datetime(2019, 1, 2, tzinfo=pytz.utc)

    gsp_pv_df = load_pv_gsp_raw_data_from_pvlive(start=start, end=end, number_of_gsp=1)

    assert isinstance(gsp_pv_df, pd.DataFrame)
    assert len(gsp_pv_df) == (48 + 1)
    assert "datetime_gmt" in gsp_pv_df.columns
    assert "generation_mw" in gsp_pv_df.columns


def test_load_gsp_raw_data_from_pvlive_one_gsp():
    """
    Test that one gsp system data can be loaded
    """

    start = datetime(2019, 1, 1, tzinfo=pytz.utc)
    end = datetime(2019, 3, 1, tzinfo=pytz.utc)

    gsp_pv_df = load_pv_gsp_raw_data_from_pvlive(start=start, end=end, number_of_gsp=1)

    assert isinstance(gsp_pv_df, pd.DataFrame)
    assert len(gsp_pv_df) == (48 * 59 + 1)
    # 30 days in january, 29 days in february, plus one for the first timestamp in march
    assert "datetime_gmt" in gsp_pv_df.columns
    assert "generation_mw" in gsp_pv_df.columns


def test_load_gsp_raw_data_from_pvlive_many_gsp():
    """
    Test that one gsp system data can be loaded
    """

    start = datetime(2019, 1, 1, tzinfo=pytz.utc)
    end = datetime(2019, 1, 2, tzinfo=pytz.utc)

    gsp_pv_df = load_pv_gsp_raw_data_from_pvlive(start=start, end=end, number_of_gsp=10)

    assert isinstance(gsp_pv_df, pd.DataFrame)
    assert len(gsp_pv_df) == (48 + 1) * 10
    assert "datetime_gmt" in gsp_pv_df.columns
    assert "generation_mw" in gsp_pv_df.columns
>>>>>>> d45e82b3
<|MERGE_RESOLUTION|>--- conflicted
+++ resolved
@@ -1,15 +1,12 @@
-<<<<<<< HEAD
 import os
-=======
+import pytz
 from nowcasting_dataset.data_sources.gsp.pvlive import load_pv_gsp_raw_data_from_pvlive
 from nowcasting_dataset.data_sources.gsp.eso import (
     get_gsp_metadata_from_eso,
     get_gsp_shape_from_eso,
 )
-from nowcasting_dataset.data_sources.gsp.gsp_data_source import GSPDataSource
 import pandas as pd
 import geopandas as gpd
->>>>>>> d45e82b3
 from datetime import datetime
 
 import nowcasting_dataset
@@ -105,9 +102,6 @@
     assert len(batch[0]["gsp_yield"]) == 4
     assert len(batch[0]["gsp_id"]) == len(batch[0]["gsp_x_coords"])
     assert len(batch[1]["gsp_x_coords"]) == len(batch[1]["gsp_y_coords"])
-<<<<<<< HEAD
-    assert len(batch[2]["gsp_x_coords"]) > 0
-=======
     assert len(batch[2]["gsp_x_coords"]) > 0
 
 
@@ -188,4 +182,3 @@
     assert len(gsp_pv_df) == (48 + 1) * 10
     assert "datetime_gmt" in gsp_pv_df.columns
     assert "generation_mw" in gsp_pv_df.columns
->>>>>>> d45e82b3
