from nowcasting_dataset import utils
from nowcasting_dataset.dataset.example import Example
import pandas as pd
import pytest
import numpy as np


def test_is_monotically_increasing():
    assert utils.is_monotonically_increasing([1, 2, 3, 4])
    assert not utils.is_monotonically_increasing([1, 2, 3, 3])
    assert not utils.is_monotonically_increasing([1, 2, 3, 0])

    index = pd.date_range('2010-01-01', freq='H', periods=4)
    assert utils.is_monotonically_increasing(index)
    assert not utils.is_monotonically_increasing(index[::-1])


def test_sin_and_cos():
    df = pd.DataFrame({'a': range(30), 'b': np.arange(30) - 30})
    with pytest.raises(ValueError) as _:
        utils.sin_and_cos(pd.DataFrame({'a': [-1, 0, 1]}))
    with pytest.raises(ValueError) as _:
        utils.sin_and_cos(pd.DataFrame({'a': [0, 1, 2]}))
    with pytest.raises(ValueError) as _:
        utils.sin_and_cos(df)

    rescaled = utils.scale_to_0_to_1(df)
    sin_and_cos = utils.sin_and_cos(rescaled)
    np.testing.assert_array_equal(
        sin_and_cos.columns, ['a_sin', 'a_cos', 'b_sin', 'b_cos'])


def test_get_netcdf_filename():
<<<<<<< HEAD
    assert utils.get_netcdf_filename(10) == '77eb6f_10.nc'


def test_pad_data():
    seq_length = 4
    n_gsp_system_ids = 17

    data = Example()
    data['gsp_yield'] = np.random.random((seq_length, n_gsp_system_ids))
    data['gsp_system_id'] = np.random.random((n_gsp_system_ids))

    data = utils.pad_data(data=data,
                   pad_size=1,
                   one_dimensional_arrays=['gsp_system_id'],
                   two_dimensional_arrays=['gsp_yield'])

    assert data['gsp_yield'].shape == (seq_length, n_gsp_system_ids+1)
    assert data['gsp_system_id'].shape == (n_gsp_system_ids + 1,)
=======
    assert utils.get_netcdf_filename(10) == '10.nc'
    assert utils.get_netcdf_filename(10, add_hash=True) == '77eb6f_10.nc'
>>>>>>> 9ec3422b
<|MERGE_RESOLUTION|>--- conflicted
+++ resolved
@@ -31,8 +31,8 @@
 
 
 def test_get_netcdf_filename():
-<<<<<<< HEAD
-    assert utils.get_netcdf_filename(10) == '77eb6f_10.nc'
+    assert utils.get_netcdf_filename(10) == '10.nc'
+    assert utils.get_netcdf_filename(10, add_hash=True) == '77eb6f_10.nc'
 
 
 def test_pad_data():
@@ -50,7 +50,3 @@
 
     assert data['gsp_yield'].shape == (seq_length, n_gsp_system_ids+1)
     assert data['gsp_system_id'].shape == (n_gsp_system_ids + 1,)
-=======
-    assert utils.get_netcdf_filename(10) == '10.nc'
-    assert utils.get_netcdf_filename(10, add_hash=True) == '77eb6f_10.nc'
->>>>>>> 9ec3422b
